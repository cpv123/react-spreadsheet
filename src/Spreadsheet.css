.Spreadsheet {
  position: relative;
  overflow: visible;
  background: white;
  color: black;
  display: inline-block;
}

.Spreadsheet__active-cell {
  position: absolute;
  border: 2px solid #4285f4;
  box-sizing: border-box;
}

.Spreadsheet__active-cell--edit {
  background: white;
  box-shadow: 0 2px 5px rgba(0, 0, 0, 0.4);
}

.Spreadsheet__table {
  border-collapse: collapse;
  table-layout: fixed;
}

.Spreadsheet__cell,
.Spreadsheet__active-cell {
  cursor: cell;
}

.Spreadsheet__cell,
.Spreadsheet__cell input {
  outline: none;
}

<<<<<<< HEAD
.Spreadsheet td {
  padding: 0;
}

.Spreadsheet .DataViewer,
.Spreadsheet th {
  padding: 4px;
}

.Spreadsheet td,
.Spreadsheet th {
=======
.Spreadsheet__cell--readonly {
  color: #999;
}

.Spreadsheet__cell,
.Spreadsheet__header {
>>>>>>> 78fd7020
  min-width: 6em;
  min-height: 1.9em;
  height: 1.9em;
  max-height: 1.9em;
  border: 1px solid rgb(231, 231, 231);
  overflow: hidden;
  word-break: keep-all;
  white-space: nowrap;
  text-align: left;
  box-sizing: border-box;
  user-select: none;
}

.Spreadsheet__header {
  background: #f5f5f5;
  color: #999;
  text-align: center;
  font: inherit;
}

.Spreadsheet__header,
.Spreadsheet__data-viewer,
.Spreadsheet__data-editor input {
  padding: 4px;
  box-sizing: border-box;
}

.Spreadsheet__data-editor,
.Spreadsheet__data-editor input {
  width: 98%;
  height: 98%;
}

.Spreadsheet__data-editor input {
  font: inherit;
  background: none;
  border: none;
  outline: none;
  margin: 0;
}

.Spreadsheet__data-viewer--boolean {
  text-align: center;
}

.Spreadsheet__floating-rect {
  position: absolute;
  pointer-events: none;
  box-sizing: border-box;
}

.Spreadsheet__floating-rect--hidden {
  display: none;
}

.Spreadsheet__floating-rect--selected {
  background: rgba(160, 195, 255, 0.2);
  border: 2px #4285f4 solid;
}
.Spreadsheet__floating-rect--dragging {
  border: none;
}

.Spreadsheet__floating-rect--copied {
  border: 2px #4285f4 dashed;
}<|MERGE_RESOLUTION|>--- conflicted
+++ resolved
@@ -32,26 +32,12 @@
   outline: none;
 }
 
-<<<<<<< HEAD
-.Spreadsheet td {
-  padding: 0;
-}
-
-.Spreadsheet .DataViewer,
-.Spreadsheet th {
-  padding: 4px;
-}
-
-.Spreadsheet td,
-.Spreadsheet th {
-=======
 .Spreadsheet__cell--readonly {
   color: #999;
 }
 
 .Spreadsheet__cell,
 .Spreadsheet__header {
->>>>>>> 78fd7020
   min-width: 6em;
   min-height: 1.9em;
   height: 1.9em;
